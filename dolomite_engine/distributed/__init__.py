--- conflicted
+++ resolved
@@ -130,24 +130,6 @@
         assert stage in [0, 2, 3]
         assert not cpu_offload
 
-<<<<<<< HEAD
-        mixed_precision_policy = deepcopy(_FSDP_MIXED_PRECISION_POLICIES[dtype])
-        if communication_dtype is not None:
-            mixed_precision_policy.reduce_dtype = string_to_torch_dtype(communication_dtype)
-
-        if stage == 0:
-            model = model.to(torch.cuda.current_device())
-            model = DDP(model, mixed_precision=mixed_precision_policy)
-        else:
-            if args.distributed_args.zero_hpz_partition_size == 1:
-                sharding_strategy = _STAGE_FULL_SHARDING_STRATEGY_MAP[stage]
-            else:
-                assert args.distributed_args.zero_hpz_partition_size == 8
-
-                sharding_strategy = _STAGE_HYBRID_SHARDING_STRATEGY_MAP[stage]
-
-            def _param_init(module):
-=======
         if fsdp_algorithm == 1:
             if stage == 0:
                 assert not efficient_initialization
@@ -165,7 +147,6 @@
                 mixed_precision_policy.reduce_dtype = string_to_torch_dtype(communication_dtype)
 
             def _param_init(module: nn.Module) -> None:
->>>>>>> d4fc342c
                 if args.model_args.model_name is None:
                     module = module.to_empty(device=torch.cuda.current_device())
 
@@ -173,11 +154,7 @@
                         with torch.no_grad():
                             module.reset_parameters()
                 else:
-<<<<<<< HEAD
-                    if args.model_args.efficient_initialization and get_global_rank() != 0:
-=======
                     if efficient_initialization and ProcessGroupManager.get_data_parallel_rank() != 0:
->>>>>>> d4fc342c
                         module = module.to_empty(device=torch.cuda.current_device())
 
             model = FSDP(
@@ -192,11 +169,6 @@
                 limit_all_gathers=True,
                 use_orig_params=True,
                 # https://github.com/meta-llama/llama-recipes/blob/492455dc080f6c25f356e283e443be0cce86aaeb/src/llama_recipes/finetuning.py#L191
-<<<<<<< HEAD
-                sync_module_states=args.model_args.efficient_initialization,
-                param_init_fn=_param_init,
-            )
-=======
                 sync_module_states=efficient_initialization,
                 param_init_fn=_param_init if efficient_initialization else None,
                 device_mesh=None if tp_world_size == 1 else ProcessGroupManager.get_data_parallel_mesh(),
@@ -241,7 +213,6 @@
                     for module in model.modules():
                         if hasattr(module, "reset_parameters"):
                             module.reset_parameters()
->>>>>>> d4fc342c
 
         if args.distributed_args.gradient_checkpointing_method is not None:
             assert len(block_names) == 1
